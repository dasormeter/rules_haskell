"""Haddock suppport"""

load (":path_utils.bzl", "module_name")
load (":set.bzl", "set")

load(":tools.bzl",
  "get_haddock",
  "get_build_tools_path",
)

load(":providers.bzl",
     "HaskellPackageInfo",
     "HaddockInfo",
)

load("@bazel_skylib//:lib.bzl", "paths")

def _haskell_doc_aspect_impl(target, ctx):
  if HaskellPackageInfo not in target:
    return []

  pkg_id = "{0}-{1}".format(ctx.rule.attr.name, ctx.rule.attr.version)

  doc_dir = ctx.actions.declare_directory("doc-{0}".format(pkg_id))
  haddock_interface = ctx.actions.declare_file(
    paths.join(doc_dir.basename, "{0}.haddock".format(pkg_id)),

  )
  hoogle_file = ctx.actions.declare_file(
    paths.replace_extension(ctx.rule.attr.name, ".txt"),
    sibling = haddock_interface
  )

  args = ctx.actions.args()
  args.add([
    "-D", haddock_interface,
    "--package-name={0}".format(ctx.rule.attr.name),
    "--package-version={0}".format(ctx.rule.attr.version),
    "-o", doc_dir,
    "--html", "--hoogle",
    "--title={0}".format(pkg_id),
    "--hyperlinked-source",
  ])

  dep_interfaces = set.empty()
  for dep in ctx.rule.attr.deps:
    if HaddockInfo in dep:
      args.add("--read-interface={0},{1}".format(
        # Is this the best we can do? We have to tell haddock where the
        # docs for the given interface are and it has to be relative
        # because bazel moves these things around but is relying on
        # these always being in the same directory for the target the
        # right thing to do? Feels too hacky.
        paths.join("..", dep[HaddockInfo].doc_dir.basename),
        dep[HaddockInfo].interface_file.path
      ))
      dep_interfaces = set.mutable_insert(
        dep_interfaces,
        dep[HaddockInfo].interface_file
      )

  static_haddock_outputs = [
    ctx.actions.declare_file(f, sibling=haddock_interface)
    for f in [
      "doc-index.html",
      "haddock-util.js",
      "hslogo-16.png",
      "index.html",
      "minus.gif",
      "ocean.css",
      "plus.gif",
      "synopsis.png"
    ]
  ]

  input_sources = [ f for t in ctx.rule.attr.srcs for f in t.files.to_list() ]

  module_htmls = [
    ctx.actions.declare_file(
      paths.replace_extension(
        module_name(ctx, f).replace('.', '-'),
        ".html"
      ),
      sibling=haddock_interface
    )
    for f in input_sources
  ]

  self_outputs = [doc_dir, haddock_interface, hoogle_file] + static_haddock_outputs + module_htmls

  ctx.actions.run(
    inputs = depset(transitive = [
      target[HaskellPackageInfo].caches,
      set.to_depset(target[HaskellPackageInfo].interface_files),
      set.to_depset(dep_interfaces),
      depset(input_sources),
    ]),
    outputs = self_outputs,
    progress_message = "Haddock {0}".format(ctx.rule.attr.name),
    env = {
      "PATH": get_build_tools_path(ctx),
    },
    executable = get_haddock(ctx),
    arguments = [
      args,
      target[HaskellPackageInfo].haddock_ghc_args,
    ],
  )

  return [HaddockInfo(
    outputs = depset(self_outputs),
    interface_file = haddock_interface,
    doc_dir = doc_dir,
  )]

haskell_doc_aspect = aspect(
  _haskell_doc_aspect_impl,
  attr_aspects = ['deps'],
  toolchains = ["@io_tweag_rules_haskell//haskell:toolchain"],
)

def _haskell_doc_rule_impl(ctx):
  interface_files = depset()
  for dep in ctx.attr.deps:
    if HaddockInfo in dep:
      interface_files = depset(transitive = [interface_files, dep[HaddockInfo].outputs])
  return [DefaultInfo(files = interface_files)]

haskell_doc = rule(
  _haskell_doc_rule_impl,
  attrs = {
    "deps": attr.label_list(
      aspects = [haskell_doc_aspect],
      doc = "List of Haskell libraries to generate documentation for.",
    ),
  },
<<<<<<< HEAD
  toolchains = ["@io_tweag_rules_haskell//haskell:toolchain"],
)
=======
)
"""Create API documentation.

Builds API documentation (using [Haddock][haddock]) for the given
Haskell libraries. It will automatically build documentation for any
transitive dependencies to allow for cross-package documentation
linking. Currently linking to `prebuilt_deps` is not supported.

Example:
  ```bzl
  haskell_library(
    name = "my-lib",
    ...
  )

  haskell_doc(
    name = "my-lib-doc",
    deps = [":my-lib"],
  )
  ````

[haddock]: http://haskell-haddock.readthedocs.io/en/latest/
"""
>>>>>>> c162f099
<|MERGE_RESOLUTION|>--- conflicted
+++ resolved
@@ -134,10 +134,7 @@
       doc = "List of Haskell libraries to generate documentation for.",
     ),
   },
-<<<<<<< HEAD
   toolchains = ["@io_tweag_rules_haskell//haskell:toolchain"],
-)
-=======
 )
 """Create API documentation.
 
@@ -160,5 +157,4 @@
   ````
 
 [haddock]: http://haskell-haddock.readthedocs.io/en/latest/
-"""
->>>>>>> c162f099
+"""